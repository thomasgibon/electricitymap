--- conflicted
+++ resolved
@@ -29,28 +29,6 @@
     this.land = this.svg.append('g')
         .attr('class', 'land');
     // Add other layers
-<<<<<<< HEAD
-    this.root.append('div').attr('class', 'arrows-layer map-layer').style('display', 'none');
-    this.root.append('canvas').attr('class', 'wind map-layer');
-    this.root.append('canvas').attr('class', 'solar map-layer');
-
-    this.zoom = d3.zoom()
-        .on('zoom', function() {
-          var transform = d3.event.transform;
-          that.root
-              .style('transform', 'translate(' + transform.x + 'px,' + transform.y + 'px) scale(' + transform.k + ') ');
-          // Scale the arrows differently
-          that.root.selectAll('.arrows-layer .exchange-arrow img')
-              .style('transform', function() {
-                  return 'scale(' + (that.exchangeLayer().arrowScale() / transform.k) + ')';
-              });
-        })
-        .on('start', function() {
-            d3.select(this).style('cursor', 'move');
-        })
-        .on('end', function() {
-            d3.select(this).style('cursor', undefined);
-=======
     this.arrowsLayer = this.root.append('div')
         .attr('class', 'arrows-layer map-layer')
         .style('transform-origin', '0px 0px');
@@ -73,7 +51,6 @@
             e.style('transform',
                 'translate(' + transform.x + 'px,' + transform.y + 'px) scale(' + transform.k + ')'
             );
->>>>>>> d3f5ff4b
         });
         // If we don't want to scale the layer in order to keep the arrow size constant,
         // we will need to translate every arrow element by it's original dX multiplied by transform.k
